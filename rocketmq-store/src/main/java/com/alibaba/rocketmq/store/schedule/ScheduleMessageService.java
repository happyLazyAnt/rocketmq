--- conflicted
+++ resolved
@@ -275,14 +275,9 @@
                                 MessageExt msgExt =
                                         ScheduleMessageService.this.defaultMessageStore.lookMessageByOffset(
                                             offsetPy, sizePy);
-<<<<<<< HEAD
-                                try {
-                                    if (msgExt != null) {
-=======
 
                                 if (msgExt != null) {
                                     try {
->>>>>>> df24c286
                                         MessageExtBrokerInner msgInner = this.messageTimeup(msgExt);
                                         PutMessageResult putMessageResult =
                                                 ScheduleMessageService.this.defaultMessageStore
@@ -294,14 +289,9 @@
                                         }
                                         // 失败
                                         else {
-<<<<<<< HEAD
                                             // XXX: warn and notify me
                                             log.error(
                                                 "ScheduleMessageService, a message time up, but reput it failed, topic: {} msgId {}",
-=======
-                                            log.error(
-                                                "a message time up, but reput it failed, topic: {} msgId {}",
->>>>>>> df24c286
                                                 msgExt.getTopic(), msgExt.getMsgId());
                                             ScheduleMessageService.this.timer.schedule(
                                                 new DeliverDelayedMessageTimerTask(this.delayLevel,
@@ -310,26 +300,18 @@
                                                 nextOffset);
                                             return;
                                         }
-<<<<<<< HEAD
-=======
                                     }
                                     catch (Exception e) {
                                         /*
-                                         * FIXME
+                                         * XXX
                                          * msgExt里面的内容不完整，如没有REAL_QID,REAL_TOPIC之类的
                                          * ，导致数据无法正常的投递到正确的消费队列，所以暂时先直接跳过该条消息
                                          */
-                                        log.error("messageTimeup execute error. msgExt=" + msgExt
-                                                + ", nextOffset=" + nextOffset + ",offsetPy=" + offsetPy
-                                                + ",sizePy=" + sizePy, e);
->>>>>>> df24c286
+                                        log.error(
+                                            "ScheduleMessageService messageTimeup execute error, drop it. msgExt="
+                                                    + msgExt + ", nextOffset=" + nextOffset + ",offsetPy="
+                                                    + offsetPy + ",sizePy=" + sizePy, e);
                                     }
-                                }
-                                catch (Exception e) {
-                                    // XXX: warn and notify me
-                                    log.error(
-                                        "ScheduleMessageService, message from schedule queue to store failed, drop it",
-                                        e);
                                 }
                             }
                             // 时候未到，继续定时
