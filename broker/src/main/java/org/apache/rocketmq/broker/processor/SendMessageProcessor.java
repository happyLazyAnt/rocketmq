--- conflicted
+++ resolved
@@ -386,8 +386,6 @@
         return true;
     }
 
-<<<<<<< HEAD
-=======
     private RemotingCommand sendMessage(final ChannelHandlerContext ctx,
                                         final RemotingCommand request,
                                         final SendMessageContext sendMessageContext,
@@ -464,7 +462,6 @@
 
     }
 
->>>>>>> 1e8e7282
     private RemotingCommand handlePutMessageResult(PutMessageResult putMessageResult, RemotingCommand response,
                                                    RemotingCommand request, MessageExt msg,
                                                    SendMessageResponseHeader responseHeader, SendMessageContext sendMessageContext, ChannelHandlerContext ctx,
