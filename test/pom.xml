--- conflicted
+++ resolved
@@ -20,11 +20,7 @@
     <parent>
         <artifactId>rocketmq-all</artifactId>
         <groupId>org.apache.rocketmq</groupId>
-<<<<<<< HEAD
         <version>5.0.1-PREVIEW-SNAPSHOT</version>
-=======
-        <version>4.9.4-SNAPSHOT</version>
->>>>>>> 13933297
     </parent>
 
     <modelVersion>4.0.0</modelVersion>
